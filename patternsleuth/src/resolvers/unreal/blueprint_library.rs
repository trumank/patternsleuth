use std::fmt::Debug;

use futures::{future::join_all, join};

use patternsleuth_scanner::Pattern;

use crate::{
    resolvers::{ensure_one, impl_resolver, impl_resolver_singleton, unreal::util, Context},
    Addressable, Matchable,
};

#[derive(Debug, PartialEq)]
#[cfg_attr(
    feature = "serde-resolvers",
    derive(serde::Serialize, serde::Deserialize)
)]
pub struct BlueprintLibraryInit {
    pub uclass_compiled_in_defer: usize,
    pub uobject_compiled_in_defer: usize,
    pub construct_uclass: usize,
    pub get_private_static_class_body: usize,
    pub uobject_static_class: usize,
    pub ublueprint_function_library_static_class: usize,
}

impl_resolver!(@all BlueprintLibraryInit, |ctx| async {
    let mem = &ctx.image().memory;

    let class_str = Pattern::from_bytes(
        "UKismetStringTableLibrary\x00"
            .encode_utf16()
            .flat_map(u16::to_le_bytes)
            .collect(),
    )
    .unwrap();

    let class_str = ctx.scan(class_str).await;

    let pattern_dyn_init_class = |s: usize| {
        Pattern::new(format!("41 b9 ?? ?? ?? ?? 48 8d 15 X0x{:x} 41 b8 28 00 00 00 48 8d 0d [ ?? ?? ?? ?? ] e9 [ ?? ?? ?? ?? ]", s)).unwrap()
    };
    let pattern_dyn_init_object = |s: usize| {
        Pattern::new(format!(
            "
                48 83 ec 48
                33 c0
                4c 8d 0d ?? ?? ?? ??
                48 89 44 24 30
                4c 8d 05 X0x{:x}
                48 89 44 24 28
                48 8d 15 [ ?? ?? ?? ?? ]
                48 8d 0d [ ?? ?? ?? ?? ]
                88 44 24 20
                e8 [ ?? ?? ?? ?? ]
                48 83 c4 48
                c3
            ",
            s
        ))
        .unwrap()
    };

    let construct_uclass_pattern = Pattern::new(
        "
            48 83 ec 28
            48 8b 05 ?? ?? ?? ??
            48 85 c0
            75 1a
            48 8d 15 ?? ?? ?? ??
            48 8d 0d ?? ?? ?? ??
            e8 [ ?? ?? ?? ?? ]
            48 8b 05 ?? ?? ?? ??
            48 83 c4 28
            c3
        ",
    )
    .unwrap();

    let (init_class_refs, init_object_refs) = join!(
        join_all(
            class_str
                .iter()
                .map(|s| ctx.scan_tagged((), pattern_dyn_init_class(*s)))
        ),
        join_all(
            class_str
                .iter()
                .map(|s| ctx.scan_tagged((), pattern_dyn_init_object(*s)))
        )
    );

    let uclass_compiled_in_defer =
        ensure_one(init_class_refs.into_iter().flat_map(|(_, p, a)| {
            a.into_iter()
                .flat_map(move |a| mem.captures(&p, a).ok().flatten().map(|c| c[1].rip()))
        }))?;
    let (get_private_static_class_wrapper, construct_uclass_wrapper, uobject_compiled_in_defer) =
        ensure_one(init_object_refs.into_iter().flat_map(|(_, p, a)| {
            a.into_iter().flat_map(move |a| {
                mem.captures(&p, a)
                    .ok()
                    .flatten()
                    .map(|c| (c[0].rip(), c[1].rip(), c[2].rip()))
            })
        }))?;

    let construct_uclass = mem
        .captures(&construct_uclass_pattern, construct_uclass_wrapper)?
        .context("Construct_UClass pattern did not match")?[0]
        .rip();

    let get_private_static_class_pattern = Pattern::new(
        "
            4c 8b dc
            48 81 ec 88 00 00 00
            48 8b 05 ?? ?? ?? ??
            48 85 c0
            0f 85 90 00 00 00
            33 c9
            48 8d 05 [ ?? ?? ?? ?? ]
            49 89 4b f0
            4c 8d 0d ?? ?? ?? ??
            88 4c 24 70
            4c 8d 05 ?? ?? ?? ??
            49 89 43 e0
            48 8d 15 ?? ?? ?? ??
            48 8d 05 [ ?? ?? ?? ?? ]
            49 89 43 d8
            48 8d 05 ?? ?? ?? ??
            49 89 43 d0
            48 8d 05 ?? ?? ?? ??
            49 89 43 c8
            48 8d 05 ?? ?? ?? ??
            49 89 43 c0
            48 8d 05 ?? ?? ?? ??
            49 89 43 b8
            49 89 4b b0
            48 8d 0d ?? ?? ?? ??
            c7 44 24 30 ?? ?? ?? ??
            c7 44 24 28 ?? ?? ?? ??
            c7 44 24 20 ?? ?? ?? ??
            e8 [ ?? ?? ?? ?? ]
            48 8b 05 ?? ?? ?? ??
            48 81 c4 88 00 00 00
            c3
    ",
    )
    .unwrap();

    let (
        uobject_static_class,
        ublueprint_function_library_static_class,
        get_private_static_class_body,
    ) = {
        let captures = mem
            .captures(
                &get_private_static_class_pattern,
                get_private_static_class_wrapper,
            )?
            .context("Construct_UClass pattern did not match")?;

        (captures[0].rip(), captures[1].rip(), captures[2].rip())
    };

    Ok(Self {
        uclass_compiled_in_defer,
        uobject_compiled_in_defer,
        construct_uclass,
        get_private_static_class_body,
        uobject_static_class,
        ublueprint_function_library_static_class,
    })
});

/// UFunction::Bind
#[derive(Debug, PartialEq)]
#[cfg_attr(
    feature = "serde-resolvers",
    derive(serde::Serialize, serde::Deserialize)
)]
pub struct UFunctionBind(pub usize);
<<<<<<< HEAD
impl_resolver_singleton!(@collect UFunctionBind);
impl_resolver_singleton!(@PEImage UFunctionBind, |ctx| async {
    let strings = ctx
        .scan(util::utf16_pattern(
            "Failed to bind native function %s.%s\0",
        ))
        .await;
    let refs = util::scan_xrefs(ctx, &strings).await;
    let fns = util::root_functions(ctx, &refs)?;
    Ok(Self(ensure_one(fns)?))
});

impl_resolver_singleton!(@ElfImage UFunctionBind, |ctx| async {
    // maybe find symbol of vtable?
    let pattern = Pattern::new("41 56 53 50 49 89 fe 48 89 fb 66 0f 1f 44 00 00 e8 ?? ?? ?? ?? 48 8b 4b 10 48 63 50 38 3b 51 38 7e ?? 31 c0 48 8b 5b 20 48 85 db 75 ?? eb ?? 90 48 83 c0 30").unwrap();
    let fns = ctx.scan(pattern).await;
    Ok(Self(ensure_one(fns)?))
=======
impl_resolver_singleton!(UFunctionBind, |ctx| async {
    let string = async {
        let strings = ctx
            .scan(util::utf16_pattern(
                "Failed to bind native function %s.%s\0",
            ))
            .await;
        let refs = util::scan_xrefs(ctx, &strings).await;
        util::root_functions(ctx, &refs)
    };

    let pattern = async {
        let patterns = [
            "48 89 5C 24 ?? 57 48 83 EC 20 33 D2 48 8B F9 48 8B D9 48 85 C9 74 3D 48 85 D2 75 38 48 85 DB 74 28 E8",
        ];

        join_all(patterns.iter().map(|p| ctx.scan(Pattern::new(p).unwrap()))).await
    };

    let (string, pattern) = join!(string, pattern);

    Ok(Self(ensure_one(
        string?.into_iter().chain(pattern.into_iter().flatten()),
    )?))
>>>>>>> 2355537c
});<|MERGE_RESOLUTION|>--- conflicted
+++ resolved
@@ -179,26 +179,8 @@
     derive(serde::Serialize, serde::Deserialize)
 )]
 pub struct UFunctionBind(pub usize);
-<<<<<<< HEAD
 impl_resolver_singleton!(@collect UFunctionBind);
 impl_resolver_singleton!(@PEImage UFunctionBind, |ctx| async {
-    let strings = ctx
-        .scan(util::utf16_pattern(
-            "Failed to bind native function %s.%s\0",
-        ))
-        .await;
-    let refs = util::scan_xrefs(ctx, &strings).await;
-    let fns = util::root_functions(ctx, &refs)?;
-    Ok(Self(ensure_one(fns)?))
-});
-
-impl_resolver_singleton!(@ElfImage UFunctionBind, |ctx| async {
-    // maybe find symbol of vtable?
-    let pattern = Pattern::new("41 56 53 50 49 89 fe 48 89 fb 66 0f 1f 44 00 00 e8 ?? ?? ?? ?? 48 8b 4b 10 48 63 50 38 3b 51 38 7e ?? 31 c0 48 8b 5b 20 48 85 db 75 ?? eb ?? 90 48 83 c0 30").unwrap();
-    let fns = ctx.scan(pattern).await;
-    Ok(Self(ensure_one(fns)?))
-=======
-impl_resolver_singleton!(UFunctionBind, |ctx| async {
     let string = async {
         let strings = ctx
             .scan(util::utf16_pattern(
@@ -222,5 +204,11 @@
     Ok(Self(ensure_one(
         string?.into_iter().chain(pattern.into_iter().flatten()),
     )?))
->>>>>>> 2355537c
+});
+
+impl_resolver_singleton!(@ElfImage UFunctionBind, |ctx| async {
+    // maybe find symbol of vtable?
+    let pattern = Pattern::new("41 56 53 50 49 89 fe 48 89 fb 66 0f 1f 44 00 00 e8 ?? ?? ?? ?? 48 8b 4b 10 48 63 50 38 3b 51 38 7e ?? 31 c0 48 8b 5b 20 48 85 db 75 ?? eb ?? 90 48 83 c0 30").unwrap();
+    let fns = ctx.scan(pattern).await;
+    Ok(Self(ensure_one(fns)?))
 });